--- conflicted
+++ resolved
@@ -19,8 +19,7 @@
     "prepare_template",
     "fill_template",
     "generate_prediction_offsets",
-    "generate_prediction_segment_ids",
-    "update_template_pack"
+    "generate_prediction_segment_ids"
 ]
 
 
@@ -361,30 +360,7 @@
     return tf.cast(tf.fill([batch_size, tf.cast(max_length, dtype=tf.int32)], segment_id), dtype=tf.int64)
 
 
-<<<<<<< HEAD
-def _get_start_end_pos(mask_by_word, mask_id):
-    def _get_start_end_pos_py_func(mask_by_word, mask_id):
-        start_pos, end_pos = [[-2] for i in range(len(mask_by_word))], [[-2] for i in range(len(mask_by_word))]
-        for idx, template in enumerate(mask_by_word):
-            for i, word in enumerate(template):
-                if word == mask_id:
-                    if end_pos[idx][-1] == i:
-                        end_pos[idx].pop()
-                    else:
-                        start_pos[idx].append(i)
-                    end_pos[idx].append(i+1)
-        return np.array(start_pos)[:, 1:].astype(np.int64), np.array(end_pos)[:, 1:].astype(np.int64)
-
-    mask_id = tf.Variable(mask_id, dtype=tf.int64)
-    return tf.py_func(_get_start_end_pos_py_func,
-                      [mask_by_word, mask_id],
-                      [tf.int64, tf.int64])
-
-
-def prepare_template(data_batch, args, mask_id, boa_id, eoa_id, pad_id):
-=======
 def prepare_template(data_batch, args, mask_id, pad_id):
->>>>>>> e14455e9
     """
     data_batch:
     {'source_text': array([[b'<BOS>', b'and', b'she', b'sprang', b'off', b'his', b'shoulder', b'and', b'up', b'the', b'steps', b'before', b'him', b'<EOS>'],
@@ -446,10 +422,7 @@
         'templates': templates,
         'start_positions': start_positions,
         'end_positions': end_positions,
-<<<<<<< HEAD
-=======
         'masks': masks,
->>>>>>> e14455e9
         'template_lengths': template_lengths
     }
 
@@ -556,53 +529,4 @@
     for template, start_pos, end_pos, fillings in zip(templates, start_positions, end_positions, predictions):
         template_segments = _split_template(template, start_pos, end_pos)
         rst.append(_merge_segments(template_segments, fillings, eoa_id, pad_id, eos_id))
-    return rst
-
-
-def update_template_pack(template_pack, filling, mask_id, eoa_id, pad_id):
-    def _fill_segment(masked_by_word_template, filling, start_pos, end_pos, eoa_id, pad_id):
-        def _fill_segment_py_func(masked_by_word_templates, fillings, start_pos, end_pos, eoa_id, pad_id):
-            masked_by_word_templates = masked_by_word_templates.tolist()
-            fillings = fillings.tolist()
-            start_pos = start_pos.tolist()
-            end_pos = end_pos.tolist()
-            rst, length = [], []
-            for template, filling, s, e in zip(masked_by_word_templates, fillings, start_pos, end_pos):
-                try:
-                    end_pos = filling.index(eoa_id)
-                    filling = filling[:end_pos]
-                except ValueError:
-                    pass
-                cur_rst = template[:s] + filling + template[e:]
-                length.append(len(cur_rst))
-                rst.append(cur_rst)
-            rst, _ = _pad_array_list(rst, length, pad_id)
-            return rst
-        return tf.py_func(_fill_segment_py_func,
-                          [masked_by_word_template, filling, start_pos, end_pos, eoa_id, pad_id],
-                          tf.int64)
-
-    eoa_id = tf.Variable(eoa_id, dtype=tf.int64)
-    pad_id = tf.Variable(pad_id, dtype=tf.int64)
-    masked_inputs = _fill_segment(template_pack['text_ids'], filling,
-                                  template_pack['start_positions'][:, 0],
-                                  template_pack['end_positions'][:, 0], eoa_id, pad_id)
-    masks = tf.where(tf.equal(masked_inputs, mask_id * tf.ones_like(masked_inputs)),
-                     tf.ones_like(masked_inputs), tf.zeros_like(masked_inputs))
-    start_positions, end_positions = _get_start_end_pos(masked_inputs, mask_id)
-    templates, template_masks = \
-        _prepare_squeezed_template(masked_inputs, masks, start_positions, end_positions, mask_id, pad_id)
-    template_lengths = tf.fill(tf.shape(template_pack['template_lengths']), tf.shape(templates)[1])
-    template_segment_ids, template_offsets = \
-        parse_segment(template_lengths, template_masks)
-    return_pack = {
-        'text_ids': masked_inputs,
-        'segment_ids': template_segment_ids,
-        'offsets': template_offsets,
-        'templates': templates,
-        'start_positions': start_positions,
-        'end_positions': end_positions,
-        'masks': masks,
-        'template_lengths': template_lengths
-    }
-    return return_pack+    return rst