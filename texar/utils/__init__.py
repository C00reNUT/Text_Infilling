--- conflicted
+++ resolved
@@ -13,11 +13,8 @@
 from texar.utils.exceptions import *
 from texar.utils.shapes import *
 from texar.utils.dtypes import *
-<<<<<<< HEAD
-from texar.utils.transformer_utils import *
-=======
 from texar.utils.variables import *
 from texar.utils.mode import *
 from texar.utils.average_recorder import *
 from texar.utils.utils_io import *
->>>>>>> e961e543
+from texar.utils.transformer_utils import *