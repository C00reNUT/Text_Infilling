--- conflicted
+++ resolved
@@ -92,10 +92,6 @@
         elif mode_string == 'test':
             cur_batch_size = config.test_batch_size
 
-<<<<<<< HEAD
-=======
-        start_time = time.time()
->>>>>>> dfbfc0ee
         loss = 0.
         iters = 0
         state = sess.run(initial_state, feed_dict={
@@ -132,28 +128,17 @@
 
             ppl = np.exp(loss / iters)
 
-<<<<<<< HEAD
-            if mode_string=='train':
-=======
             if mode_string == 'train':
->>>>>>> dfbfc0ee
                 print('global step:', rets['global_step'], ' ' * 4,
                       'training ppl:', ppl,
                       file=training_log)
                 training_log.flush()
 
-<<<<<<< HEAD
-            if mode_string=='train' and rets['global_step'] % 100 == 0:
-                valid_data_iter = ptb_iterator(
-                    data["valid_text_id"], config.valid_batch_size, num_steps)
-                valid_ppl = _run_epoch(sess, valid_data_iter, mode_string='valid')
-=======
             if mode_string == 'train' and rets['global_step'] % 100 == 0:
                 valid_data_iter = ptb_iterator(
                     data["valid_text_id"], config.valid_batch_size, num_steps)
                 valid_ppl = \
                     _run_epoch(sess, valid_data_iter, mode_string='valid')
->>>>>>> dfbfc0ee
                 test_data_iter = ptb_iterator(
                     data["test_text_id"], config.test_batch_size, num_steps)
                 test_ppl = _run_epoch(sess, test_data_iter, mode_string='test')
